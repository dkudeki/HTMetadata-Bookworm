import json
import time
import datetime
from collections import OrderedDict
from bs4 import BeautifulSoup
import os
import sys
import HTBookwormCatalogGenerator.util as u
import HTBookwormCatalogGenerator.classification as c
import HTBookwormCatalogGenerator.location as loc
import logging
import argparse
import pysolr
import re
import sys

def main():
    # Get arguments
    parser = argparse.ArgumentParser()
    parser.add_argument("hathifile", nargs="?", help="location of HathiFile to parse", 
                        type=argparse.FileType('r', encoding='utf-8'), default=sys.stdin)
    parser.add_argument("--outfile", nargs="?", help="Location to save output metadata. Bookworm wants jsoncatalog.txt, default is stdout.", 
                        type=argparse.FileType('w'), default=sys.stdout)
    parser.add_argument("--outDir", default=os.getcwd())
    parser.add_argument("--startLine", type=int, default = 0)
    parser.add_argument("--endLine", type=int, default = -1)
    parser.add_argument("--solrEndpoint", help="Which Solr endpoint should be queried for the API?",
                        type=str, default = "http://chinkapin.pti.indiana.edu:9994/solr/meta/")

    args = parser.parse_args()

    # Set up logger
    logging.basicConfig(filename=os.path.join(args.outDir, "solr2bookwormCat.log"),
                        filemode="a", level=logging.INFO) # Change to LOGGING.DEBUG for verbose msgs
    logging.info(args)

    # Set up PySolr
    solr = pysolr.Solr(args.solrEndpoint, timeout=10)

    # Set defaults for output metadata record

    lineNum = 0
    volids = [] # list for collecting volume IDs to search in batches
    records = {}
    batch_size = 20
    # read in one line at a time, write out one json string at a time, logging progress
    for line in args.hathifile:
        lineNum+=1
        if lineNum < args.startLine:
            continue
        elif args.endLine > 0 and lineNum > args.endLine:
            break
        elif lineNum >= args.startLine:
            logging.debug("reading line number " + str(lineNum))
            row = (line.split('\t'))
            institutionId = (row[0].split('.'))[0]
            cleanVolumeId = row[0].replace(':', "+")
            cleanVolumeId = cleanVolumeId.replace('/', "=")

            # use volume id from hathifile
            volumeId = row[0]
            volids += [volumeId]
            
            record = {"searchstring": "unknown", "lc_classes": [], "lc_subclass": [],
              "fiction_nonfiction": "unknown", "genres": [], "languages":[], "format": "unknown",
              "page_count_bin": "unknown", "word_count_bin": "unknown", 
              "publication_place": "unknown"}

            # Hathifile derived record info
            record['date'] = row[16]
            record['filename'] = cleanVolumeId
            record['publication_country'] = loc.marcCountryDict[row[17]] if row[17] in loc.marcCountryDict else "unknown"
            record['publication_state'] = loc.marcStateDict[row[17]] if row[17] in loc.marcStateDict else ""
            record['is_gov_doc'] = "Yes" if row[15] == 1 else "No"

            # Save record to records object, where we'll hold it until we query the Solr
            records[volumeId] = record

            # set default values in case a value is not available from solr
            #serial = "unknown"
            #genders =[]
            #publicationDate = 0

            if len(volids) >= batch_size:
                logging.info("%d records collected, Querying solr now." % batch_size)
                results = querySolr(volids, solr, batch_size)
                for result in results:
                    htfile_record = records[result['id']]
                    record = build_record(result['id'], result, htfile_record)
                    args.outfile.write(json.dumps(record)+'\n')
                volids = []
                records = {}

    # Process any outstanding files
    results = querySolr(volids, solr, batch_size)
    for result in results:
        htfile_record = records[result['id']]
<<<<<<< HEAD
        record = build_record(result['id'],results, htfile_record)
=======
        record = build_record(volumeId, result, htfile_record)
>>>>>>> 0ebf5add
        args.outfile.write(json.dumps(record)+'\n')

    logging.info("done")

def querySolr(volids, solr, rows):
    ''' Queries multiple solr ids at once. Returns empty list when there are no results.'''
    if len(volids) == 0:
        return []

    # Make volume ids into query string
    q = "id:(%s)" % " ".join([re.escape(volid) for volid in volids])

    # get information from Solr
    try:
        results = solr.search(q, rows=rows)
    except Exception:
        logging.exception("Problem with search for \"%s\"" % q)
        return []
    logging.debug(list(results))

    if len(results) == 0:
        return []
    return results 
    

def build_record(volumeId, result, record):
    ''' 
    Process Solr API results
    results : JSON object of results from Solr
    records : object of HATHI derived record information, to augment with Solr info and
              write to jsoncatalog.txt
    '''

    if 'publishDate' in result:
        record['date'] = int(result['publishDate'][0])

    if "callnumber" in result:
        for callNumber in result['callnumber']:
            classResponse = c.getClass(callNumber)
            if classResponse is not None:
                record['lc_classes'].append(c.getClass(callNumber))

            subclassResponse = c.getSubclass(callNumber)
            if subclassResponse is not None:
                record['lc_subclass'].append(c.getSubclass(callNumber))

    if "genre" in result:
        for genre in result['genre']:
            if genre == 'Fiction':
                record['fiction_nonfiction'] = 'Fiction'
            elif genre == 'Not fiction':
                record['fiction_nonfiction'] = 'Not fiction'
            else:
                record['genres'].append(genre)

    for key in ["format", "publication_place"]:
        # Doublecheck that solr returned the field
        if key in result:
            record[key] = result[key][0]

    if "language" in result:
        record['languages'] = result["language"] # Use the full list

 
    if "title_a" in result:
        title = result['title_a'][0]
    else:
        title = "unknown"

    if 'country_of_pub' in result and record['publication_country'] == "unknown":
        record['publication_country'] = result['country_of_pub'][0]

    if 'htrc_pageCount' in result:
        record['page_count_bin'] = u.getPageBin(int(result['htrc_pageCount']))
    
    if 'htrc_wordCount' in result:
        record['word_count_bin'] = u.getWordBin(int(result['htrc_wordCount']))

    
    multi_fields = ["htsource","mainauthor","publisher","format","htrc_gender"]
    
    for field in multi_fields:
        try:
            record[field] = result[field]
        except KeyError:
            record[field] = []

    for field in ['lc_classes', 'lc_subclass', 'genres', 'languages'] + multi_fields:
        # eliminate duplicates
        record[field] = list(set(record[field]))
        # add unknown value to empty arrays so they can be searched using filters
        if len(record[field]) == 0:
            record[field] = ['unknown']

    record['searchstring'] = "<a href='http://hdl.handle.net/2027/%s/'>%s</a>" % (volumeId, title)
    
    return record

if __name__ == '__main__':
    main()<|MERGE_RESOLUTION|>--- conflicted
+++ resolved
@@ -95,11 +95,7 @@
     results = querySolr(volids, solr, batch_size)
     for result in results:
         htfile_record = records[result['id']]
-<<<<<<< HEAD
-        record = build_record(result['id'],results, htfile_record)
-=======
         record = build_record(volumeId, result, htfile_record)
->>>>>>> 0ebf5add
         args.outfile.write(json.dumps(record)+'\n')
 
     logging.info("done")
